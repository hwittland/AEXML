<?xml version="1.0" encoding="UTF-8"?>
<Scheme
<<<<<<< HEAD
   LastUpgradeVersion = "0900"
=======
   LastUpgradeVersion = "0920"
>>>>>>> 4ee96972
   version = "1.3">
   <BuildAction
      parallelizeBuildables = "YES"
      buildImplicitDependencies = "YES">
      <BuildActionEntries>
         <BuildActionEntry
            buildForTesting = "YES"
            buildForRunning = "YES"
            buildForProfiling = "YES"
            buildForArchiving = "YES"
            buildForAnalyzing = "YES">
            <BuildableReference
               BuildableIdentifier = "primary"
               BlueprintIdentifier = "8B4A92DE1BDD5D330011F36F"
               BuildableName = "AEXML.framework"
               BlueprintName = "AEXML watchOS"
               ReferencedContainer = "container:AEXML.xcodeproj">
            </BuildableReference>
         </BuildActionEntry>
      </BuildActionEntries>
   </BuildAction>
   <TestAction
      buildConfiguration = "Debug"
      selectedDebuggerIdentifier = "Xcode.DebuggerFoundation.Debugger.LLDB"
      selectedLauncherIdentifier = "Xcode.DebuggerFoundation.Launcher.LLDB"
      language = ""
      shouldUseLaunchSchemeArgsEnv = "YES"
      codeCoverageEnabled = "YES">
      <Testables>
      </Testables>
      <AdditionalOptions>
      </AdditionalOptions>
   </TestAction>
   <LaunchAction
      buildConfiguration = "Debug"
      selectedDebuggerIdentifier = "Xcode.DebuggerFoundation.Debugger.LLDB"
      selectedLauncherIdentifier = "Xcode.DebuggerFoundation.Launcher.LLDB"
      language = ""
      launchStyle = "0"
      useCustomWorkingDirectory = "NO"
      ignoresPersistentStateOnLaunch = "NO"
      debugDocumentVersioning = "YES"
      debugServiceExtension = "internal"
      allowLocationSimulation = "YES">
      <MacroExpansion>
         <BuildableReference
            BuildableIdentifier = "primary"
            BlueprintIdentifier = "8B4A92DE1BDD5D330011F36F"
            BuildableName = "AEXML.framework"
            BlueprintName = "AEXML watchOS"
            ReferencedContainer = "container:AEXML.xcodeproj">
         </BuildableReference>
      </MacroExpansion>
      <AdditionalOptions>
      </AdditionalOptions>
   </LaunchAction>
   <ProfileAction
      buildConfiguration = "Release"
      shouldUseLaunchSchemeArgsEnv = "YES"
      savedToolIdentifier = ""
      useCustomWorkingDirectory = "NO"
      debugDocumentVersioning = "YES">
      <MacroExpansion>
         <BuildableReference
            BuildableIdentifier = "primary"
            BlueprintIdentifier = "8B4A92DE1BDD5D330011F36F"
            BuildableName = "AEXML.framework"
            BlueprintName = "AEXML watchOS"
            ReferencedContainer = "container:AEXML.xcodeproj">
         </BuildableReference>
      </MacroExpansion>
   </ProfileAction>
   <AnalyzeAction
      buildConfiguration = "Debug">
   </AnalyzeAction>
   <ArchiveAction
      buildConfiguration = "Release"
      revealArchiveInOrganizer = "YES">
   </ArchiveAction>
</Scheme><|MERGE_RESOLUTION|>--- conflicted
+++ resolved
@@ -1,10 +1,6 @@
 <?xml version="1.0" encoding="UTF-8"?>
 <Scheme
-<<<<<<< HEAD
-   LastUpgradeVersion = "0900"
-=======
    LastUpgradeVersion = "0920"
->>>>>>> 4ee96972
    version = "1.3">
    <BuildAction
       parallelizeBuildables = "YES"
